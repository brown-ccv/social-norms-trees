--- conflicted
+++ resolved
@@ -7,8 +7,6 @@
         self.id_ = id_
         self.display_name = display_name
 
-<<<<<<< HEAD
-=======
 
 class CustomSequence(py_trees.composites.Sequence):
     def __init__(self, name, id_, display_name, children=None, memory=False):
@@ -16,7 +14,6 @@
         self.id_ = id_
         self.display_name = display_name
 
->>>>>>> 1628d282
     # id of the behavior within the behavior library (persists)
     # but also the unique id for the behavior within the tree (in case there are multiple instances of
     # the behavior in one tree)