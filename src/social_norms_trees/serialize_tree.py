import py_trees
from social_norms_trees.custom_node_library import CustomBehavior, CustomSequence


def serialize_tree(tree):
    def serialize_node(node):
        data = {
            "type": node.__class__.__name__,
            "name": node.name,
            "children": [serialize_node(child) for child in node.children],
        }
        return data

    return serialize_node(tree)


def deserialize_tree(tree, behavior_library):
    def deserialize_node(node):
<<<<<<< HEAD
        node_type = node["type"]
        children = [deserialize_node(child) for child in node["children"]]

        if node_type == "Sequence":
            return py_trees.composites.Sequence(node["name"], False, children=children)
        elif node_type == "Behavior":
            behavior = behavior_library.get_behavior_by_nickname(node["name"])
            if behavior:
                return CustomBehavior(
                    name=behavior["nickname"],
                    id_=behavior["id"],
                    nickname=behavior["nickname"],
=======
        assert type(node["type"] == str), (
            f"\nThere was an invalid configuration detected in the inputted behavior tree: "
            f"Invalid type for node attribute 'type' found for node '{node['name']}'. "
            f"Please ensure that the 'name' attribute is a string."
        )
        assert type(node["name"] == str), (
            f"\nThere was an invalid configuration detected in the inputted behavior tree: "
            f"Invalid type for node attribute 'name' found for node '{node['name']}'. "
            f"Please ensure that the 'name' attribute is a string."
        )

        node_type = node["type"]
        assert node_type in ["Sequence", "Selector", "Behavior"], (
            f"\nThere was an invalid configuration detected in the inputted behavior tree: "
            f"Invalid node type '{node_type}' found for node '{node['name']}'. "
            f"Please ensure that all node types are correct and supported."
        )

        behavior = behavior_library.behavior_from_display_name[node["name"]]

        if node_type == "Sequence":
            children = [deserialize_node(child) for child in node["children"]]

            if behavior:
                return CustomSequence(
                    name=behavior["display_name"],
                    id_=behavior["id"],
                    display_name=behavior["display_name"],
                    children=children,
                )
            else:
                raise ValueError(
                    f"Behavior {node['name']} not found in behavior library"
                )

        # TODO: node type Selector

        elif node_type == "Behavior":
            assert "children" not in node or len(node["children"]) == 0, (
                f"\nThere was an invalid configuration detected in the inputted behavior tree: "
                f"Children were detected for Behavior type node '{node['name']}': "
                f"Behavior nodes should not have any children. Please check the structure of your behavior tree."
            )

            if behavior:
                return CustomBehavior(
                    name=behavior["display_name"],
                    id_=behavior["id"],
                    display_name=behavior["display_name"],
>>>>>>> 1628d282
                )
            else:
                raise ValueError(
                    f"Behavior {node['name']} not found in behavior library"
                )

    return deserialize_node(tree)<|MERGE_RESOLUTION|>--- conflicted
+++ resolved
@@ -16,20 +16,6 @@
 
 def deserialize_tree(tree, behavior_library):
     def deserialize_node(node):
-<<<<<<< HEAD
-        node_type = node["type"]
-        children = [deserialize_node(child) for child in node["children"]]
-
-        if node_type == "Sequence":
-            return py_trees.composites.Sequence(node["name"], False, children=children)
-        elif node_type == "Behavior":
-            behavior = behavior_library.get_behavior_by_nickname(node["name"])
-            if behavior:
-                return CustomBehavior(
-                    name=behavior["nickname"],
-                    id_=behavior["id"],
-                    nickname=behavior["nickname"],
-=======
         assert type(node["type"] == str), (
             f"\nThere was an invalid configuration detected in the inputted behavior tree: "
             f"Invalid type for node attribute 'type' found for node '{node['name']}'. "
@@ -79,7 +65,6 @@
                     name=behavior["display_name"],
                     id_=behavior["id"],
                     display_name=behavior["display_name"],
->>>>>>> 1628d282
                 )
             else:
                 raise ValueError(
