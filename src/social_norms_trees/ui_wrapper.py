import time
import click
from datetime import datetime
import json
import os
import uuid
import py_trees

from social_norms_trees.mutate_tree import move_node, exchange_nodes, remove_node, add_node
from social_norms_trees.serialize_tree import serialize_tree, deserialize_tree

from social_norms_trees.behavior_library import BehaviorLibrary

DB_FILE = "db.json"


def load_db(db_file):
    if os.path.exists(db_file):
        with open(db_file, "r") as f:
            return json.load(f)
    else:
        return {}

def save_db(db, db_file):
    """Saves the Python dictionary back to db.json."""

    print(f"\nWriting results of simulation to {db_file}...")

    with open(db_file, "w") as f:
        json.dump(db, f, indent=4)

def experiment_setup(db, origin_tree):

    print("\n")
    participant_id = participant_login()

    experiment_id = initialize_experiment_record(db, participant_id, origin_tree)

    print("\nSetup Complete.\n")

    return participant_id, experiment_id


def participant_login():

    participant_id = click.prompt("Please enter your participant id", type=str)

    return participant_id


def load_resources(file_path):
    try:
        print(f"\nLoading behavior tree and behavior library from {file_path}...\n")
        with open(file_path, 'r') as file:
            resources = json.load(file)
    
    except json.JSONDecodeError:
        raise ValueError("Error")
    except Exception:
        raise RuntimeError("Error")
    

    behavior_tree = resources.get('behavior_tree')
    behavior_list = resources.get('behavior_library')
    context_paragraph = resources.get('context')

    behavior_library = BehaviorLibrary(behavior_list)

    behavior_tree = deserialize_tree(behavior_tree, behavior_library)

    print("Loading success.")
    return behavior_tree, behavior_library, context_paragraph

def initialize_experiment_record(db, participant_id, origin_tree):

    experiment_id = str(uuid.uuid4())

    #TODO: look into python data class

    experiment_record = {
        "experiment_id": experiment_id,
        "participant_id": participant_id,
        "base_behavior_tree": serialize_tree(origin_tree),
        "start_date": datetime.now().isoformat(),
        "action_history": [],
    }

    db[experiment_id] = experiment_record

    return experiment_id


def run_experiment(db, origin_tree, experiment_id, behavior_library):

    # Loop for the actual experiment part, which takes user input to decide which action to take
    print("\nExperiment beginning...\n")

    while(True):
        
        print(py_trees.display.ascii_tree(origin_tree))
        user_choice = click.prompt(
            "Would you like to perform an action on the behavior tree?",
            show_choices=True,
            type=click.Choice(['y', 'n'], case_sensitive=False),
        )
    
        if user_choice == 'y':
            action = click.prompt(
                "1. move node\n" +
                "2. exchange node\n" + 
                "3. remove node\n" + 
                "4. add node\n" +
                "Please select an action to perform on the behavior tree",
                type=click.Choice(['1', '2', '3', '4'], case_sensitive=False),
                show_choices=True
            )

            if action == "1":
                origin_tree, action_log = move_node(origin_tree)
                db[experiment_id]["action_history"].append(action_log)
            elif action == "2":
                origin_tree, action_log = exchange_nodes(origin_tree)
                db[experiment_id]["action_history"].append(action_log)

            elif action == "3":
                origin_tree, action_log = remove_node(origin_tree)
                db[experiment_id]["action_history"].append(action_log)

            elif action == "4":
                origin_tree, action_log = add_node(origin_tree, behavior_library)
                db[experiment_id]["action_history"].append(action_log)

            else: 
                print("Invalid choice, please select a valid number (1, 2, or 3).\n")

        else:
            db[experiment_id]["final_behavior_tree"] = serialize_tree(origin_tree)
            db[experiment_id]["end_date"] = datetime.now().isoformat()
            break
        
    return db
   


def main():
    print("AIT Prototype #1 Simulator")
    

    #TODO: write up some context, assumptions made in the README 

    #TODO: user query for files
    DB_FILE = "db.json"
    db = load_db(DB_FILE)

    #load tree to run experiment on, and behavior library
    
    RESOURCES_FILE = "resources.json"
<<<<<<< HEAD
    try:
        original_tree, behavior_library = load_resources(RESOURCES_FILE)
    except Exception as e:
        print(f"An error occured when loading resources for this experiment: {e}\n")
        print("\nSimulation has ended.")

        return
=======
    original_tree, behavior_library, context_paragraph = load_resources(RESOURCES_FILE)

    print(f"\nContext of this experiment: {context_paragraph}")
>>>>>>> 090d8bc0

    participant_id, experiment_id = experiment_setup(db, original_tree)
    db = run_experiment(db, original_tree, experiment_id, behavior_library)
    
    save_db(db, DB_FILE)

    #TODO: define export file, that will be where we export the results to
    

    print("\nSimulation has ended.")

    #TODO: visualize the differences between old and new behavior trees after experiment. 
    # Potentially use git diff 

if __name__ == "__main__":
    main()<|MERGE_RESOLUTION|>--- conflicted
+++ resolved
@@ -155,19 +155,15 @@
     #load tree to run experiment on, and behavior library
     
     RESOURCES_FILE = "resources.json"
-<<<<<<< HEAD
     try:
-        original_tree, behavior_library = load_resources(RESOURCES_FILE)
+        original_tree, behavior_library, context_paragraph = load_resources(RESOURCES_FILE)
+        print(f"\nContext of this experiment: {context_paragraph}")
+
     except Exception as e:
         print(f"An error occured when loading resources for this experiment: {e}\n")
         print("\nSimulation has ended.")
 
         return
-=======
-    original_tree, behavior_library, context_paragraph = load_resources(RESOURCES_FILE)
-
-    print(f"\nContext of this experiment: {context_paragraph}")
->>>>>>> 090d8bc0
 
     participant_id, experiment_id = experiment_setup(db, original_tree)
     db = run_experiment(db, original_tree, experiment_id, behavior_library)
