--- conflicted
+++ resolved
@@ -729,7 +729,6 @@
 
     For insert and move node actions
 
-<<<<<<< HEAD
         [-] S0
             --> {1}
             [-] S1
@@ -744,20 +743,6 @@
             --> {7}
         
     For exchange and remove node actions
-=======
-    [-] S0
-        --> {1}
-        [-] S1
-          --> {2}
-          --> Dummy
-          --> {3}
-        --> {4}
-        [-] S2
-          --> {5}
-          --> Failure
-          --> {6}
-        --> {7}
->>>>>>> b48da841
 
         {0} [-] Sequence0
         {1}     [-] Sequence1
@@ -850,15 +835,10 @@
         return node
     elif annotation_ == str(CompositeIndex):
         _logger.debug("in CompositeIndex")
-<<<<<<< HEAD
         #instead of getting parent node, then children index, we simply ask for one index. 
         #from one index, we determine the values "composite_node" and "index"
         #and return
         composite_node, index = prompt_identify_insertion_index(tree)
-=======
-        composite_node = prompt_identify_composite(tree, message="Which parent?")
-        index = prompt_identify_child_index(composite_node)
->>>>>>> b48da841
         return composite_node, index
     elif annotation_ == str(NewNode):
         _logger.debug("in NewNode")
