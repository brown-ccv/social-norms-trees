"""Example of using worlds with just an integer for the state of the world"""

import warnings
from functools import partial, wraps
from itertools import islice
from typing import TypeVar, Optional, List

import click
import py_trees

from datetime import datetime

from social_norms_trees.custom_node_library import CustomBehavior, CustomSequence


T = TypeVar("T", bound=py_trees.behaviour.Behaviour)


def print_tree(tree: py_trees.behaviour.Behaviour):
    tree_display = py_trees.display.unicode_tree(tree)
    print(tree_display)


def iterate_nodes(tree: py_trees.behaviour.Behaviour):
    """

    Examples:
        >>> list(iterate_nodes(py_trees.behaviours.Dummy()))  # doctest: +ELLIPSIS
        [<py_trees.behaviours.Dummy object at 0x...>]

        >>> list(iterate_nodes(
        ...     py_trees.composites.Sequence("", False, children=[
        ...         py_trees.behaviours.Dummy(),
        ... ])))  # doctest: +ELLIPSIS +NORMALIZE_WHITESPACE
        [<py_trees.composites.Sequence object at 0x...>,
         <py_trees.behaviours.Dummy object at 0x...>]

        >>> list(iterate_nodes(
        ...     py_trees.composites.Sequence("", False, children=[
        ...         py_trees.behaviours.Dummy(),
        ...         py_trees.behaviours.Dummy(),
        ...         py_trees.composites.Sequence("", False, children=[
        ...             py_trees.behaviours.Dummy(),
        ...         ]),
        ... ])))  # doctest: +ELLIPSIS +NORMALIZE_WHITESPACE
        [<py_trees.composites.Sequence object at 0x...>,
         <py_trees.behaviours.Dummy object at 0x...>,
         <py_trees.behaviours.Dummy object at 0x...>,
         <py_trees.composites.Sequence object at 0x...>,
         <py_trees.behaviours.Dummy object at 0x...>]

    """
    yield tree
    for child in tree.children:
        yield from iterate_nodes(child)


def enumerate_nodes(tree: py_trees.behaviour.Behaviour):
    """

    Examples:
        >>> list(enumerate_nodes(py_trees.behaviours.Dummy()))  # doctest: +ELLIPSIS
        [(0, <py_trees.behaviours.Dummy object at 0x...>)]

        >>> list(enumerate_nodes(
        ...     py_trees.composites.Sequence("", False, children=[
        ...         py_trees.behaviours.Dummy(),
        ... ])))  # doctest: +ELLIPSIS +NORMALIZE_WHITESPACE
        [(0, <py_trees.composites.Sequence object at 0x...>),
         (1, <py_trees.behaviours.Dummy object at 0x...>)]

        >>> list(enumerate_nodes(
        ...     py_trees.composites.Sequence("s1", False, children=[
        ...         py_trees.behaviours.Dummy(),
        ...         py_trees.behaviours.Success(),
        ...         py_trees.composites.Sequence("s2", False, children=[
        ...             py_trees.behaviours.Dummy(),
        ...         ]),
        ...         py_trees.composites.Sequence("", False, children=[
        ...             py_trees.behaviours.Failure(),
        ...             py_trees.behaviours.Periodic("p", n=1),
        ...         ]),
        ... ])))  # doctest: +ELLIPSIS +NORMALIZE_WHITESPACE
        [(0, <py_trees.composites.Sequence object at 0x...>),
         (1, <py_trees.behaviours.Dummy object at 0x...>),
         (2, <py_trees.behaviours.Success object at 0x...>),
         (3, <py_trees.composites.Sequence object at 0x...>),
         (4, <py_trees.behaviours.Dummy object at 0x...>),
         (5, <py_trees.composites.Sequence object at 0x...>),
         (6, <py_trees.behaviours.Failure object at 0x...>),
         (7, <py_trees.behaviours.Periodic object at 0x...>)]

    """
    return enumerate(iterate_nodes(tree))


def label_tree_lines(
    tree: py_trees.behaviour.Behaviour,
    labels: List[str],
    representation=py_trees.display.unicode_tree,
) -> str:
    """Label the lines of a tree.

    Examples:
        >>> print(label_tree_lines(py_trees.behaviours.Dummy(), labels=["0"]))
        0: --> Dummy


        >>> tree = py_trees.composites.Sequence(
        ...             "S1", 
        ...             False, 
        ...             children=[
        ...                 py_trees.behaviours.Dummy(), 
        ...                 py_trees.behaviours.Dummy()]
        ...         )


        >>> print(label_tree_lines(tree, labels=["A", "B", "C"]))
        A: [-] S1
        B:     --> Dummy
        C:     --> Dummy

        >>> print(label_tree_lines(tree, labels=["AAA", "BB", "C"]))
        AAA: [-] S1
         BB:     --> Dummy
          C:     --> Dummy

    """
    max_len = max([len(s) for s in labels])
    padded_labels = [s.rjust(max_len) for s in labels]

    tree_representation_lines = representation(tree).split("\n")
    enumerated_tree_representation_lines = [
        f"{i}: {t}" for i, t in zip(padded_labels, tree_representation_lines)
    ]

    output = "\n".join(enumerated_tree_representation_lines)
    return output


def format_children_with_indices(composite: py_trees.composites.Composite) -> str:
    """
    Examples:
        >>> tree = py_trees.composites.Sequence(
        ...     "s1",
        ...     False,
        ...     children=[
        ...         py_trees.behaviours.Dummy(),
        ...         py_trees.behaviours.Success(),
        ...         py_trees.composites.Sequence(
        ...             "s2",
        ...             False,
        ...             children=[
        ...                 py_trees.behaviours.Dummy(),
        ...             ],
        ...         ),
        ...         py_trees.composites.Sequence(
        ...             "",
        ...             False,
        ...             children=[
        ...                 py_trees.behaviours.Failure(),
        ...                 py_trees.behaviours.Periodic("p", n=1),
        ...             ],
        ...         ),
        ...     ],
        ... )
        >>> print(format_children_with_indices(tree))  # doctest: +NORMALIZE_WHITESPACE
        _: [-] s1
        0:     --> Dummy
        1:     --> Success
        2:     [-] s2
        _:         --> Dummy
        3:     [-] 
        _:         --> Failure
        _:         --> p

    """
    index_strings = []
    i = 0
    for b in iterate_nodes(composite):
        if b in composite.children:
            index_strings.append(str(i))
            i += 1
        else:
            index_strings.append("_")

    output = label_tree_lines(composite, index_strings)
    return output


def format_parents_with_indices(composite: py_trees.composites.Composite) -> str:
    index_strings = []
    i = 0
    for b in iterate_nodes(composite):
        if (
            b.__class__.__name__ == "CustomSequence"
            or b.__class__.__name__ == "CustomSelector"
        ):
            index_strings.append(str(i))
        else:
            index_strings.append("_")
        i += 1

    output = label_tree_lines(composite, index_strings)
    return output


def format_tree_with_indices(
<<<<<<< HEAD
        tree: py_trees.behaviour.Behaviour
) -> str:
=======
    tree: py_trees.behaviour.Behaviour,
    show_root: bool = False,
) -> tuple[str, List[str]]:
>>>>>>> 1628d282
    """
    Examples:
        >>> print(format_tree_with_indices(py_trees.behaviours.Dummy()))
        0: --> Dummy

        >>> tree = py_trees.composites.Sequence("s1", False, children=[
        ...         py_trees.behaviours.Dummy(),
        ...         py_trees.behaviours.Success(),
        ...         py_trees.composites.Sequence("s2", False, children=[
        ...             py_trees.behaviours.Dummy(),
        ...         ]),
        ...         py_trees.composites.Sequence("", False, children=[
        ...             py_trees.behaviours.Failure(),
        ...             py_trees.behaviours.Periodic("p", n=1),
        ...         ]),
        ... ])
        >>> print(format_tree_with_indices(tree))  # doctest: +NORMALIZE_WHITESPACE
        0: [-] s1
        1:     --> Dummy
        2:     --> Success
        3:     [-] s2
        4:         --> Dummy
        5:     [-]
        6:         --> Failure
        7:         --> p

    """

    index_strings = []
    index = 0
    for i, node in enumerate_nodes(tree):
<<<<<<< HEAD
        index_strings.append(str(index))
=======
        if i == 0 and not show_root:
            index_strings.append("_")
        else:
            index_strings.append(str(index))
>>>>>>> 1628d282
        index += 1
    output = label_tree_lines(tree, index_strings)

    return output, index_strings[1:]


def format_library_with_indices(library: List[py_trees.behaviour.Behaviour]):
    return "\n".join([f"{i}: {n.name}" for i, n in enumerate(library)])


def say(message):
    print(message)


def prompt_identify_node(
    tree: py_trees.behaviour.Behaviour,
    message: str = "Which node?",
    display_nodes: bool = True,
    show_root: bool = False,
) -> py_trees.behaviour.Behaviour:
    node_index = prompt_identify_tree_iterator_index(
        tree=tree, message=message, display_nodes=display_nodes, show_root=show_root
    )
    node = next(islice(iterate_nodes(tree), node_index, node_index + 1))
    return node


def prompt_identify_parent_node(
    tree: py_trees.behaviour.Behaviour,
    message: str = "Which position?",
    display_nodes: bool = True,
) -> int:
    if display_nodes:
        text = f"{format_parents_with_indices(tree)}\n{message}"
    else:
        text = f"{message}"
    node_index = click.prompt(
        text=text,
        type=int,
    )

    node = next(islice(iterate_nodes(tree), node_index, node_index + 1))
    return node


def prompt_identify_tree_iterator_index(
    tree: py_trees.behaviour.Behaviour,
    message: str = "Which position?",
    display_nodes: bool = True,
    show_root: bool = False,
) -> int:
    if display_nodes:
        format_tree_text, index_options = format_tree_with_indices(tree, show_root)
        text = f"{format_tree_text}\n{message}"
    else:
        _, index_options = format_tree_with_indices(tree, show_root)
        text = f"{message}"
    node_index = click.prompt(
        text=text,
        type=click.Choice(index_options, case_sensitive=False),
        show_choices=False,
    )
    return int(node_index)


def prompt_identify_library_node(library, message: str = "Which position?", display_nodes: bool = True) -> int:
    if display_nodes:
        text = f"{format_library_with_indices(library)}\n{message}"
    else:
        text = f"{message}"
    node_index = click.prompt(text=text, type=int)
    return node_index


def prompt_identify_child_index(
    tree: py_trees.behaviour.Behaviour,
    message: str = "Which position?",
    display_nodes: bool = True,
) -> int:
    if display_nodes:
        text = f"{format_children_with_indices(tree)}\n{message}"
    else:
        text = f"{message}"
    node_index = click.prompt(
        text=text,
        type=int,
    )
    return node_index


def add_child(
    tree: T,
    parent: Optional[py_trees.composites.Composite] = None,
    child: Optional[py_trees.behaviour.Behaviour] = None,
) -> T:
    """Add a behaviour to the tree

    Examples:
        >>> tree = py_trees.composites.Sequence("", False, children=[])
        >>> print(py_trees.display.ascii_tree(tree))  # doctest: +NORMALIZE_WHITESPACE
        [-]

        >>> print(py_trees.display.ascii_tree(add_child(tree, py_trees.behaviours.Success())))
        ... # doctest: +NORMALIZE_WHITESPACE
        [-]
            --> Success

    """
    if parent is None:
        parent = prompt_identify_node(
            tree, f"Which parent node do you want to add the child to?"
        )
    if child is None:
        child_key = click.prompt(
            text="What should the child do?", type=click.Choice(["say"])
        )
        match child_key:
            case "say":
                message = click.prompt(text="What should it say?", type=str)

                child_function = wraps(say)(partial(say, message))
                child_type = py_trees.meta.create_behaviour_from_function(
                    child_function
                )
                child = child_type()
            case _:
                raise NotImplementedError()
    parent.add_child(child)
    return tree


def remove_node(tree: T, node: Optional[py_trees.behaviour.Behaviour] = None) -> T:
    """Remove a behaviour from the tree

    Examples:
        >>> tree = py_trees.composites.Sequence("", False, children=[
        ...    py_trees.behaviours.Success(),
        ...    failure_node := py_trees.behaviours.Failure()])
        >>> print(py_trees.display.ascii_tree(tree))  # doctest: +NORMALIZE_WHITESPACE
        [-]
            --> Success
            --> Failure

        >>> print(py_trees.display.ascii_tree(remove_node(tree, failure_node)))
        ... # doctest: +NORMALIZE_WHITESPACE
        [-]
            --> Success

    """
    if node is None:
        node = prompt_identify_node(tree, f"Which node do you want to remove?")
    parent_node = node.parent
    if parent_node is None:
        warnings.warn(
            f"{node}'s parent is None, so we can't remove it. You can't remove the root node."
        )
        action_log = {}
        return (tree,)
    elif isinstance(parent_node, py_trees.composites.Composite):
        parent_node.remove_child(node)
        action_log = {
            "type": "remove_node",
            "nodes": [
                {"id_": node.id_, "display_name": node.display_name},
            ],
            "timestamp": datetime.now().isoformat(),
        }
    else:
        raise NotImplementedError()

    return tree, action_log


def move_node(
    tree: T,
    node: Optional[py_trees.behaviour.Behaviour] = None,
    new_parent: Optional[py_trees.behaviour.Behaviour] = None,
    index: int = None,
    internal_call: bool = False,
) -> T:
    """Exchange two behaviours in the tree

    Examples:
        >>> tree = py_trees.composites.Sequence("", False, children=[])

    """

    if node is None:
        node = prompt_identify_node(tree, f"Which node do you want to move?")
    if new_parent is None:
        new_parent = prompt_identify_parent_node(
            tree, f"What should its parent be?", display_nodes=True
        )
    if index is None:
        index = prompt_identify_child_index(new_parent)

    assert isinstance(new_parent, py_trees.composites.Composite)
    assert isinstance(node.parent, py_trees.composites.Composite)

    # old_parent = node.parent.name
    node.parent.remove_child(node)
    new_parent.insert_child(node, index)

    if not internal_call:
        action_log = {
            "type": "move_node",
            "nodes": [
                {
                    "id": node.id_,
                    "display_name": node.display_name,
                },
            ],
            "timestamp": datetime.now().isoformat(),
        }
        return tree, action_log

    return tree


def exchange_nodes(
    tree: T,
    node0: Optional[py_trees.behaviour.Behaviour] = None,
    node1: Optional[py_trees.behaviour.Behaviour] = None,
) -> T:
    """Exchange two behaviours in the tree

    Examples:
        >>> tree = py_trees.composites.Sequence("", False, children=[
        ...     s:=py_trees.behaviours.Success(),
        ...     f:=py_trees.behaviours.Failure(),
        ... ])
        >>> print(py_trees.display.ascii_tree(tree))  # doctest: +NORMALIZE_WHITESPACE
        [-]
            --> Success
            --> Failure

        >>> print(py_trees.display.ascii_tree(exchange_nodes(tree, s, f)))
        ... # doctest: +NORMALIZE_WHITESPACE
        [-]
            --> Failure
            --> Success

        >>> tree = py_trees.composites.Sequence("", False, children=[
        ...     a:= py_trees.composites.Sequence("A", False, children=[
        ...         py_trees.behaviours.Dummy()
        ...     ]),
        ...     py_trees.composites.Sequence("B", False, children=[
        ...         py_trees.behaviours.Success(),
        ...         c := py_trees.composites.Sequence("C", False, children=[])
        ...     ])
        ... ])
        >>> print(py_trees.display.ascii_tree(tree))  # doctest: +NORMALIZE_WHITESPACE
        [-]
            [-] A
                --> Dummy
            [-] B
                --> Success
                [-] C
        >>> print(py_trees.display.ascii_tree(exchange_nodes(tree, a, c)))
        ... # doctest: +NORMALIZE_WHITESPACE
        [-]
            [-] C
            [-] B
                --> Success
                [-] A
                    --> Dummy
    """

    if node0 is None:
        node0 = prompt_identify_node(
            tree, f"Which node do you want to switch?")
    if node1 is None:
        node1 = prompt_identify_node(
            tree, f"Which node do you want to switch?", display_nodes=False
        )

    node0_parent, node0_index = node0.parent, node0.parent.children.index(
        node0)
    node1_parent, node1_index = node1.parent, node1.parent.children.index(
        node1)

    tree = move_node(tree, node0, node1_parent, node1_index, True)
    tree = move_node(tree, node1, node0_parent, node0_index, True)

    nodes = []
    if node0.__class__.__name__ != "CustomBehavior":
        nodes.append(
            {
                "display_name": node0.name,
            }
        )
    else:
<<<<<<< HEAD
        nodes.append(
            {
                "id": node0.id_,
                "nickname": node0.nickname
            }
        )
=======
        nodes.append({"id": node0.id_, "display_name": node0.display_name})
>>>>>>> 1628d282

    if node1.__class__.__name__ != "CustomBehavior":
        nodes.append(
            {
                "display_name": node1.display_name,
            }
        )
    else:
        nodes.append({"id": node1.id_, "display_name": node1.display_name})

    action_log = {
        "type": "exchange_nodes",
        "nodes": nodes,
        "timestamp": datetime.now().isoformat(),
    }
    return tree, action_log


def prompt_select_node(behavior_library, text):
    for idx, tree_name in enumerate(
        behavior_library.behavior_from_display_name.keys(), 1
    ):
        print(f"{idx}. {tree_name}")

<<<<<<< HEAD
    for idx, tree_name in enumerate(behavior_library.behaviors.keys(), 1):
        print(f"{idx}. {tree_name}")

    node_index = click.prompt(
        text=text,
        type=int,
    )

    node_key = list(behavior_library.behaviors.keys())[node_index-1]

    return behavior_library.behaviors[node_key]
=======
    choices = [str(i + 1) for i in range(len(behavior_library.behaviors))]
    node_index = click.prompt(text=text, type=click.Choice(choices), show_choices=False)

    node_key = list(behavior_library.behavior_from_display_name.keys())[node_index - 1]

    return behavior_library.behavior_from_display_name[node_key]
>>>>>>> 1628d282


def add_node(
    tree: T,
    behavior_library: object,
) -> T:
    """Exchange two behaviours in the tree

    Examples:
        >>> tree = py_trees.composites.Sequence("", False, children=[])

    """

    behavior = prompt_select_node(
<<<<<<< HEAD
        behavior_library, f"Which behavior do you want to add?")

    new_node = CustomBehavior(
        name=behavior['nickname'],
        id_=behavior['id'],
        nickname=behavior['nickname']
    )

=======
        behavior_library, f"Which behavior do you want to add?"
    )

    if behavior["type"] == "Behavior":
        new_node = CustomBehavior(
            name=behavior["display_name"],
            id_=behavior["id"],
            display_name=behavior["display_name"],
        )

    elif behavior["type"] == "Sequence":
        new_node = CustomSequence(
            name=behavior["display_name"],
            id_=behavior["id"],
            display_name=behavior["display_name"],
        )

>>>>>>> 1628d282
    new_parent = prompt_identify_parent_node(
        tree, f"What should its parent be?", display_nodes=True
    )

    index = prompt_identify_child_index(new_parent)

    assert isinstance(new_parent, py_trees.composites.Composite)

    new_parent.insert_child(new_node, index)

    action_log = {
        "type": "add_node",
<<<<<<< HEAD
        "node": {
                "id": new_node.id_,
                "nickname": new_node.nickname
        },
=======
        "node": {"id": new_node.id_, "display_name": new_node.display_name},
>>>>>>> 1628d282
        "timestamp": datetime.now().isoformat(),
    }

    return tree, action_log<|MERGE_RESOLUTION|>--- conflicted
+++ resolved
@@ -206,14 +206,9 @@
 
 
 def format_tree_with_indices(
-<<<<<<< HEAD
-        tree: py_trees.behaviour.Behaviour
-) -> str:
-=======
     tree: py_trees.behaviour.Behaviour,
     show_root: bool = False,
 ) -> tuple[str, List[str]]:
->>>>>>> 1628d282
     """
     Examples:
         >>> print(format_tree_with_indices(py_trees.behaviours.Dummy()))
@@ -245,22 +240,14 @@
     index_strings = []
     index = 0
     for i, node in enumerate_nodes(tree):
-<<<<<<< HEAD
-        index_strings.append(str(index))
-=======
         if i == 0 and not show_root:
             index_strings.append("_")
         else:
             index_strings.append(str(index))
->>>>>>> 1628d282
         index += 1
     output = label_tree_lines(tree, index_strings)
 
     return output, index_strings[1:]
-
-
-def format_library_with_indices(library: List[py_trees.behaviour.Behaviour]):
-    return "\n".join([f"{i}: {n.name}" for i, n in enumerate(library)])
 
 
 def say(message):
@@ -305,7 +292,8 @@
     show_root: bool = False,
 ) -> int:
     if display_nodes:
-        format_tree_text, index_options = format_tree_with_indices(tree, show_root)
+        format_tree_text, index_options = format_tree_with_indices(
+            tree, show_root)
         text = f"{format_tree_text}\n{message}"
     else:
         _, index_options = format_tree_with_indices(tree, show_root)
@@ -316,15 +304,6 @@
         show_choices=False,
     )
     return int(node_index)
-
-
-def prompt_identify_library_node(library, message: str = "Which position?", display_nodes: bool = True) -> int:
-    if display_nodes:
-        text = f"{format_library_with_indices(library)}\n{message}"
-    else:
-        text = f"{message}"
-    node_index = click.prompt(text=text, type=int)
-    return node_index
 
 
 def prompt_identify_child_index(
@@ -545,16 +524,14 @@
             }
         )
     else:
-<<<<<<< HEAD
         nodes.append(
             {
                 "id": node0.id_,
                 "nickname": node0.nickname
             }
         )
-=======
+
         nodes.append({"id": node0.id_, "display_name": node0.display_name})
->>>>>>> 1628d282
 
     if node1.__class__.__name__ != "CustomBehavior":
         nodes.append(
@@ -574,31 +551,29 @@
 
 
 def prompt_select_node(behavior_library, text):
+
+    for idx, tree_name in enumerate(behavior_library.behaviors.keys(), 1):
+        print(f"{idx}. {tree_name}")
     for idx, tree_name in enumerate(
         behavior_library.behavior_from_display_name.keys(), 1
     ):
         print(f"{idx}. {tree_name}")
 
-<<<<<<< HEAD
-    for idx, tree_name in enumerate(behavior_library.behaviors.keys(), 1):
-        print(f"{idx}. {tree_name}")
-
     node_index = click.prompt(
         text=text,
         type=int,
     )
+    choices = [str(i + 1) for i in range(len(behavior_library.behaviors))]
+    node_index = click.prompt(
+        text=text, type=click.Choice(choices), show_choices=False)
 
     node_key = list(behavior_library.behaviors.keys())[node_index-1]
 
     return behavior_library.behaviors[node_key]
-=======
-    choices = [str(i + 1) for i in range(len(behavior_library.behaviors))]
-    node_index = click.prompt(text=text, type=click.Choice(choices), show_choices=False)
-
-    node_key = list(behavior_library.behavior_from_display_name.keys())[node_index - 1]
+    node_key = list(behavior_library.behavior_from_display_name.keys())[
+        node_index - 1]
 
     return behavior_library.behavior_from_display_name[node_key]
->>>>>>> 1628d282
 
 
 def add_node(
@@ -613,7 +588,6 @@
     """
 
     behavior = prompt_select_node(
-<<<<<<< HEAD
         behavior_library, f"Which behavior do you want to add?")
 
     new_node = CustomBehavior(
@@ -622,7 +596,7 @@
         nickname=behavior['nickname']
     )
 
-=======
+    behavior = prompt_select_node(
         behavior_library, f"Which behavior do you want to add?"
     )
 
@@ -640,7 +614,6 @@
             display_name=behavior["display_name"],
         )
 
->>>>>>> 1628d282
     new_parent = prompt_identify_parent_node(
         tree, f"What should its parent be?", display_nodes=True
     )
@@ -653,14 +626,12 @@
 
     action_log = {
         "type": "add_node",
-<<<<<<< HEAD
         "node": {
                 "id": new_node.id_,
                 "nickname": new_node.nickname
         },
-=======
+        "timestamp": datetime.now().isoformat(),
         "node": {"id": new_node.id_, "display_name": new_node.display_name},
->>>>>>> 1628d282
         "timestamp": datetime.now().isoformat(),
     }
 
