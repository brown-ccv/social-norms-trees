{	
	"image": "mcr.microsoft.com/devcontainers/base:jammy",
	"features": {
<<<<<<< HEAD
		"ghcr.io/devcontainers/features/python:1": {}
	},
	"customizations": {
		"vscode": {
			"extensions": [
				"ms-python.black-formatter"
			]
		}
=======
		"ghcr.io/devcontainers/features/python:1": {
			"version": "3.11"
		}
	}
>>>>>>> b8b0b06d
}<|MERGE_RESOLUTION|>--- conflicted
+++ resolved
@@ -1,8 +1,9 @@
 {	
 	"image": "mcr.microsoft.com/devcontainers/base:jammy",
 	"features": {
-<<<<<<< HEAD
-		"ghcr.io/devcontainers/features/python:1": {}
+		"ghcr.io/devcontainers/features/python:1": {
+			"version": "3.11"
+		}
 	},
 	"customizations": {
 		"vscode": {
@@ -10,10 +11,5 @@
 				"ms-python.black-formatter"
 			]
 		}
-=======
-		"ghcr.io/devcontainers/features/python:1": {
-			"version": "3.11"
-		}
 	}
->>>>>>> b8b0b06d
 }