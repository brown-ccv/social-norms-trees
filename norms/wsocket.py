#!/usr/bin/env python

import asyncio
from websockets.server import serve


async def echo(websocket):
    async for message in websocket:
        print("Message from client:", message)
        await websocket.send("Hello client")


async def main():
    async with serve(echo, "localhost", 8765):
        await asyncio.Future()  # run forever

<<<<<<< HEAD

asyncio.run(main())
=======
if __name__ == "__main__":
    asyncio.run(main())
>>>>>>> b8b0b06d
<|MERGE_RESOLUTION|>--- conflicted
+++ resolved
@@ -14,10 +14,5 @@
     async with serve(echo, "localhost", 8765):
         await asyncio.Future()  # run forever
 
-<<<<<<< HEAD
-
-asyncio.run(main())
-=======
 if __name__ == "__main__":
-    asyncio.run(main())
->>>>>>> b8b0b06d
+    asyncio.run(main())