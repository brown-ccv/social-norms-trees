[project]
name = "social-norms-trees"  # Required
dynamic = ["version"]

# This is a one-line description or tagline of what your project does. This
# corresponds to the "Summary" metadata field:
# https://packaging.python.org/specifications/core-metadata/#summary
description = "A sample Python project"  # Optional

# This is an optional longer description of your project that represents
# the body of text which users will see when they visit PyPI.
#
# Often, this is the same as your README, so you can just read it in from
# that file directly (as we have already done above)
#
# This field corresponds to the "Description" metadata field:
# https://packaging.python.org/specifications/core-metadata/#description-optional
readme = "README.md" # Optional

# Specify which Python versions you support. In contrast to the
# 'Programming Language' classifiers above, 'pip install' will check this
# and refuse to install the project if the version does not match. See
# https://packaging.python.org/guides/distributing-packages-using-setuptools/#python-requires
requires-python = ">=3.11"

license = {file = "LICENSE"}

# This field adds keywords for your project which will appear on the
# project page. What does your project relate to?
#
# Note that this is a list of additional keywords, separated
# by commas, to be used to assist searching for the distribution in a
# larger catalog.
keywords = ["sample", "setuptools", "development"]  # Optional

# This should be your name or the name of the organization who originally
# authored the project, and a valid email address corresponding to the name
# listed.
authors = [
  {name = "A. Random Developer", email = "author@example.com" } # Optional
]

# This should be your name or the names of the organization who currently
# maintains the project, and a valid email address corresponding to the name
# listed.
maintainers = [
  {name = "A. Great Maintainer", email = "maintainer@example.com" } # Optional
]

# Classifiers help users find your project by categorizing it.
#
# For a list of valid classifiers, see https://pypi.org/classifiers/
classifiers = [  # Optional
  # How mature is this project? Common values are
  #   3 - Alpha
  #   4 - Beta
  #   5 - Production/Stable
  "Development Status :: 3 - Alpha",

  # Indicate who your project is intended for
  "Intended Audience :: Developers",
  "Topic :: Software Development :: Build Tools",

  # Pick your license as you wish
  "License :: OSI Approved :: MIT License",

  # Specify the Python versions you support here. In particular, ensure
  # that you indicate you support Python 3. These classifiers are *not*
  # checked by "pip install". See instead "python_requires" below.
  "Programming Language :: Python :: 3",
  "Programming Language :: Python :: 3.11",
  "Programming Language :: Python :: 3.12",
  "Programming Language :: Python :: 3 :: Only",
]

dependencies = [ # Optional
  "py_trees",
  "websockets",
  "click",
  "typer",
]

# List additional groups of dependencies here (e.g. development
# dependencies). Users will be able to install these using the "extras"
# syntax, for example:
#
#   $ pip install sampleproject[dev]
#
# Similar to `dependencies` above, these must be valid existing
# projects.
[project.optional-dependencies] # Optional
test = [
  "coverage",
  "pytest"
]

# List URLs that are relevant to your project
#
# This field corresponds to the "Project-URL" and "Home-Page" metadata fields:
# https://packaging.python.org/specifications/core-metadata/#project-url-multiple-use
# https://packaging.python.org/specifications/core-metadata/#home-page-optional
#
# Examples listed include a pattern for specifying where the package tracks
# issues, where the source is hosted, where to say thanks to the package
# maintainers, and where to support the project financially. The key is
# what's used to render the link text on PyPI.
[project.urls]  # Optional
"Homepage" = "https://github.com/pypa/sampleproject"
"Bug Reports" = "https://github.com/pypa/sampleproject/issues"
"Funding" = "https://donate.pypi.org"
"Say Thanks!" = "http://saythanks.io/to/example"
"Source" = "https://github.com/pypa/sampleproject/"

[project.scripts]  # Optional
social-norms-trees = "social_norms_trees.ui_wrapper:app"

[build-system]
requires = ["hatchling", "hatch-vcs"]
build-backend = "hatchling.build"

[tool.hatch]
version.source = "vcs"

<<<<<<< HEAD
[tool.pytest.ini_options]
addopts = "--doctest-modules"
=======
[tool.black]
target-version = ['py311']
>>>>>>> 661945c3
<|MERGE_RESOLUTION|>--- conflicted
+++ resolved
@@ -121,10 +121,8 @@
 [tool.hatch]
 version.source = "vcs"
 
-<<<<<<< HEAD
 [tool.pytest.ini_options]
 addopts = "--doctest-modules"
-=======
+
 [tool.black]
 target-version = ['py311']
->>>>>>> 661945c3
