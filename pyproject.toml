[project]
name = "social-norms-trees"  # Required
dynamic = ["version"]

# This is a one-line description or tagline of what your project does. This
# corresponds to the "Summary" metadata field:
# https://packaging.python.org/specifications/core-metadata/#summary
description = "A sample Python project"  # Optional

# This is an optional longer description of your project that represents
# the body of text which users will see when they visit PyPI.
#
# Often, this is the same as your README, so you can just read it in from
# that file directly (as we have already done above)
#
# This field corresponds to the "Description" metadata field:
# https://packaging.python.org/specifications/core-metadata/#description-optional
readme = "README.md" # Optional

# Specify which Python versions you support. In contrast to the
# 'Programming Language' classifiers above, 'pip install' will check this
# and refuse to install the project if the version does not match. See
# https://packaging.python.org/guides/distributing-packages-using-setuptools/#python-requires
requires-python = ">=3.7"

license = {file = "LICENSE"}

# This field adds keywords for your project which will appear on the
# project page. What does your project relate to?
#
# Note that this is a list of additional keywords, separated
# by commas, to be used to assist searching for the distribution in a
# larger catalog.
keywords = ["sample", "setuptools", "development"]  # Optional

# This should be your name or the name of the organization who originally
# authored the project, and a valid email address corresponding to the name
# listed.
authors = [
  {name = "A. Random Developer", email = "author@example.com" } # Optional
]

# This should be your name or the names of the organization who currently
# maintains the project, and a valid email address corresponding to the name
# listed.
maintainers = [
  {name = "A. Great Maintainer", email = "maintainer@example.com" } # Optional
]

# Classifiers help users find your project by categorizing it.
#
# For a list of valid classifiers, see https://pypi.org/classifiers/
classifiers = [  # Optional
  # How mature is this project? Common values are
  #   3 - Alpha
  #   4 - Beta
  #   5 - Production/Stable
  "Development Status :: 3 - Alpha",

  # Indicate who your project is intended for
  "Intended Audience :: Developers",
  "Topic :: Software Development :: Build Tools",

  # Pick your license as you wish
  "License :: OSI Approved :: MIT License",

  # Specify the Python versions you support here. In particular, ensure
  # that you indicate you support Python 3. These classifiers are *not*
  # checked by "pip install". See instead "python_requires" below.
  "Programming Language :: Python :: 3",
  "Programming Language :: Python :: 3.7",
  "Programming Language :: Python :: 3.8",
  "Programming Language :: Python :: 3.9",
  "Programming Language :: Python :: 3.10",
  "Programming Language :: Python :: 3.11",
  "Programming Language :: Python :: 3 :: Only",
]

dependencies = [ # Optional
  "py_trees",
  "websockets"
]

# List additional groups of dependencies here (e.g. development
# dependencies). Users will be able to install these using the "extras"
# syntax, for example:
#
#   $ pip install sampleproject[dev]
#
# Similar to `dependencies` above, these must be valid existing
# projects.
[project.optional-dependencies] # Optional
<<<<<<< HEAD
dev = []
=======
test = [
  "coverage",
  "pytest"
]
>>>>>>> fe7312b8

# List URLs that are relevant to your project
#
# This field corresponds to the "Project-URL" and "Home-Page" metadata fields:
# https://packaging.python.org/specifications/core-metadata/#project-url-multiple-use
# https://packaging.python.org/specifications/core-metadata/#home-page-optional
#
# Examples listed include a pattern for specifying where the package tracks
# issues, where the source is hosted, where to say thanks to the package
# maintainers, and where to support the project financially. The key is
# what's used to render the link text on PyPI.
[project.urls]  # Optional
"Homepage" = "https://github.com/pypa/sampleproject"
"Bug Reports" = "https://github.com/pypa/sampleproject/issues"
"Funding" = "https://donate.pypi.org"
"Say Thanks!" = "http://saythanks.io/to/example"
"Source" = "https://github.com/pypa/sampleproject/"

[project.scripts]  # Optional
sample = "sample:main"

[build-system]
requires = ["hatchling", "hatch-vcs"]
build-backend = "hatchling.build"

[tool.hatch]
version.source = "vcs"

[tool.hatch.envs.default]
type = "virtual"
path = ".venv"

[tool.hatch.envs.hatch-test]
extra-args = [
  "src/",
  "--doctest-modules"
]
<|MERGE_RESOLUTION|>--- conflicted
+++ resolved
@@ -90,14 +90,10 @@
 # Similar to `dependencies` above, these must be valid existing
 # projects.
 [project.optional-dependencies] # Optional
-<<<<<<< HEAD
-dev = []
-=======
 test = [
   "coverage",
   "pytest"
 ]
->>>>>>> fe7312b8
 
 # List URLs that are relevant to your project
 #
@@ -124,14 +120,4 @@
 build-backend = "hatchling.build"
 
 [tool.hatch]
-version.source = "vcs"
-
-[tool.hatch.envs.default]
-type = "virtual"
-path = ".venv"
-
-[tool.hatch.envs.hatch-test]
-extra-args = [
-  "src/",
-  "--doctest-modules"
-]
+version.source = "vcs"